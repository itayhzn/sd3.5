### This file contains impls for MM-DiT, the core model component of SD3

import math
from typing import Dict, List, Optional

import numpy as np
import torch
import torch.nn as nn
from einops import rearrange, repeat

from other_impls import Mlp, attention


class PatchEmbed(nn.Module):
    """2D Image to Patch Embedding"""

    def __init__(
        self,
        img_size: Optional[int] = 224,
        patch_size: int = 16,
        in_chans: int = 3,
        embed_dim: int = 768,
        flatten: bool = True,
        bias: bool = True,
        strict_img_size: bool = True,
        dynamic_img_pad: bool = False,
        dtype=None,
        device=None,
    ):
        super().__init__()
        self.patch_size = (patch_size, patch_size)
        if img_size is not None:
            self.img_size = (img_size, img_size)
            self.grid_size = tuple(
                [s // p for s, p in zip(self.img_size, self.patch_size)]
            )
            self.num_patches = self.grid_size[0] * self.grid_size[1]
        else:
            self.img_size = None
            self.grid_size = None
            self.num_patches = None

        # flatten spatial dim and transpose to channels last, kept for bwd compat
        self.flatten = flatten
        self.strict_img_size = strict_img_size
        self.dynamic_img_pad = dynamic_img_pad

        self.proj = nn.Conv2d(
            in_chans,
            embed_dim,
            kernel_size=patch_size,
            stride=patch_size,
            bias=bias,
            dtype=dtype,
            device=device,
        )

    def forward(self, x):
        B, C, H, W = x.shape
        x = self.proj(x)
        if self.flatten:
            x = x.flatten(2).transpose(1, 2)  # NCHW -> NLC
        return x


def modulate(x, shift, scale):
    if shift is None:
        shift = torch.zeros_like(scale)
    return x * (1 + scale.unsqueeze(1)) + shift.unsqueeze(1)


#################################################################################
#                   Sine/Cosine Positional Embedding Functions                  #
#################################################################################


def get_2d_sincos_pos_embed(
    embed_dim,
    grid_size,
    cls_token=False,
    extra_tokens=0,
    scaling_factor=None,
    offset=None,
):
    """
    grid_size: int of the grid height and width
    return:
    pos_embed: [grid_size*grid_size, embed_dim] or [1+grid_size*grid_size, embed_dim] (w/ or w/o cls_token)
    """
    grid_h = np.arange(grid_size, dtype=np.float32)
    grid_w = np.arange(grid_size, dtype=np.float32)
    grid = np.meshgrid(grid_w, grid_h)  # here w goes first
    grid = np.stack(grid, axis=0)
    if scaling_factor is not None:
        grid = grid / scaling_factor
    if offset is not None:
        grid = grid - offset
    grid = grid.reshape([2, 1, grid_size, grid_size])
    pos_embed = get_2d_sincos_pos_embed_from_grid(embed_dim, grid)
    if cls_token and extra_tokens > 0:
        pos_embed = np.concatenate(
            [np.zeros([extra_tokens, embed_dim]), pos_embed], axis=0
        )
    return pos_embed


def get_2d_sincos_pos_embed_from_grid(embed_dim, grid):
    assert embed_dim % 2 == 0
    # use half of dimensions to encode grid_h
    emb_h = get_1d_sincos_pos_embed_from_grid(embed_dim // 2, grid[0])  # (H*W, D/2)
    emb_w = get_1d_sincos_pos_embed_from_grid(embed_dim // 2, grid[1])  # (H*W, D/2)
    emb = np.concatenate([emb_h, emb_w], axis=1)  # (H*W, D)
    return emb


def get_1d_sincos_pos_embed_from_grid(embed_dim, pos):
    """
    embed_dim: output dimension for each position
    pos: a list of positions to be encoded: size (M,)
    out: (M, D)
    """
    assert embed_dim % 2 == 0
    omega = np.arange(embed_dim // 2, dtype=np.float64)
    omega /= embed_dim / 2.0
    omega = 1.0 / 10000**omega  # (D/2,)
    pos = pos.reshape(-1)  # (M,)
    out = np.einsum("m,d->md", pos, omega)  # (M, D/2), outer product
    emb_sin = np.sin(out)  # (M, D/2)
    emb_cos = np.cos(out)  # (M, D/2)
    return np.concatenate([emb_sin, emb_cos], axis=1)  # (M, D)


#################################################################################
#               Embedding Layers for Timesteps and Class Labels                 #
#################################################################################


class TimestepEmbedder(nn.Module):
    """Embeds scalar timesteps into vector representations."""

    def __init__(
        self, hidden_size, frequency_embedding_size=256, dtype=None, device=None
    ):
        super().__init__()
        self.mlp = nn.Sequential(
            nn.Linear(
                frequency_embedding_size,
                hidden_size,
                bias=True,
                dtype=dtype,
                device=device,
            ),
            nn.SiLU(),
            nn.Linear(hidden_size, hidden_size, bias=True, dtype=dtype, device=device),
        )
        self.frequency_embedding_size = frequency_embedding_size

    @staticmethod
    def timestep_embedding(t, dim, max_period=10000):
        """
        Create sinusoidal timestep embeddings.
        :param t: a 1-D Tensor of N indices, one per batch element.
                          These may be fractional.
        :param dim: the dimension of the output.
        :param max_period: controls the minimum frequency of the embeddings.
        :return: an (N, D) Tensor of positional embeddings.
        """
        half = dim // 2
        freqs = torch.exp(
            -math.log(max_period)
            * torch.arange(start=0, end=half, dtype=torch.float32)
            / half
        ).to(device=t.device)
        args = t[:, None].float() * freqs[None]
        embedding = torch.cat([torch.cos(args), torch.sin(args)], dim=-1)
        if dim % 2:
            embedding = torch.cat(
                [embedding, torch.zeros_like(embedding[:, :1])], dim=-1
            )
        if torch.is_floating_point(t):
            embedding = embedding.to(dtype=t.dtype)
        return embedding

    def forward(self, t, dtype, **kwargs):
        t_freq = self.timestep_embedding(t, self.frequency_embedding_size).to(dtype)
        t_emb = self.mlp(t_freq)
        return t_emb


class VectorEmbedder(nn.Module):
    """Embeds a flat vector of dimension input_dim"""

    def __init__(self, input_dim: int, hidden_size: int, dtype=None, device=None):
        super().__init__()
        self.mlp = nn.Sequential(
            nn.Linear(input_dim, hidden_size, bias=True, dtype=dtype, device=device),
            nn.SiLU(),
            nn.Linear(hidden_size, hidden_size, bias=True, dtype=dtype, device=device),
        )

    def forward(self, x: torch.Tensor) -> torch.Tensor:
        return self.mlp(x)


#################################################################################
#                                 Core DiT Model                                #
#################################################################################


def split_qkv(qkv, head_dim):
    qkv = qkv.reshape(qkv.shape[0], qkv.shape[1], 3, -1, head_dim).movedim(2, 0)
    return qkv[0], qkv[1], qkv[2]


def optimized_attention(qkv, num_heads):
    return attention(qkv[0], qkv[1], qkv[2], num_heads)


class SelfAttention(nn.Module):
    ATTENTION_MODES = ("xformers", "torch", "torch-hb", "math", "debug")

    def __init__(
        self,
        dim: int,
        num_heads: int = 8,
        qkv_bias: bool = False,
        qk_scale: Optional[float] = None,
        attn_mode: str = "xformers",
        pre_only: bool = False,
        qk_norm: Optional[str] = None,
        rmsnorm: bool = False,
        dtype=None,
        device=None,
    ):
        super().__init__()
        self.num_heads = num_heads
        self.head_dim = dim // num_heads

        self.qkv = nn.Linear(dim, dim * 3, bias=qkv_bias, dtype=dtype, device=device)
        if not pre_only:
            self.proj = nn.Linear(dim, dim, dtype=dtype, device=device)
        assert attn_mode in self.ATTENTION_MODES
        self.attn_mode = attn_mode
        self.pre_only = pre_only

        if qk_norm == "rms":
            self.ln_q = RMSNorm(
                self.head_dim,
                elementwise_affine=True,
                eps=1.0e-6,
                dtype=dtype,
                device=device,
            )
            self.ln_k = RMSNorm(
                self.head_dim,
                elementwise_affine=True,
                eps=1.0e-6,
                dtype=dtype,
                device=device,
            )
        elif qk_norm == "ln":
            self.ln_q = nn.LayerNorm(
                self.head_dim,
                elementwise_affine=True,
                eps=1.0e-6,
                dtype=dtype,
                device=device,
            )
            self.ln_k = nn.LayerNorm(
                self.head_dim,
                elementwise_affine=True,
                eps=1.0e-6,
                dtype=dtype,
                device=device,
            )
        elif qk_norm is None:
            self.ln_q = nn.Identity()
            self.ln_k = nn.Identity()
        else:
            raise ValueError(qk_norm)

    def pre_attention(self, x: torch.Tensor):
        B, L, C = x.shape
        qkv = self.qkv(x)
        q, k, v = split_qkv(qkv, self.head_dim)
        q = self.ln_q(q).reshape(q.shape[0], q.shape[1], -1)
        k = self.ln_k(k).reshape(q.shape[0], q.shape[1], -1)
        return (q, k, v)

    def post_attention(self, x: torch.Tensor) -> torch.Tensor:
        assert not self.pre_only
        x = self.proj(x)
        return x

    def forward(self, x: torch.Tensor) -> torch.Tensor:
        (q, k, v) = self.pre_attention(x)
        x = attention(q, k, v, self.num_heads)
        x = self.post_attention(x)
        return x


class RMSNorm(torch.nn.Module):
    def __init__(
        self,
        dim: int,
        elementwise_affine: bool = False,
        eps: float = 1e-6,
        device=None,
        dtype=None,
    ):
        """
        Initialize the RMSNorm normalization layer.
        Args:
            dim (int): The dimension of the input tensor.
            eps (float, optional): A small value added to the denominator for numerical stability. Default is 1e-6.
        Attributes:
            eps (float): A small value added to the denominator for numerical stability.
            weight (nn.Parameter): Learnable scaling parameter.
        """
        super().__init__()
        self.eps = eps
        self.learnable_scale = elementwise_affine
        if self.learnable_scale:
            self.weight = nn.Parameter(torch.empty(dim, device=device, dtype=dtype))
        else:
            self.register_parameter("weight", None)

    def _norm(self, x):
        """
        Apply the RMSNorm normalization to the input tensor.
        Args:
            x (torch.Tensor): The input tensor.
        Returns:
            torch.Tensor: The normalized tensor.
        """
        return x * torch.rsqrt(x.pow(2).mean(-1, keepdim=True) + self.eps)

    def forward(self, x):
        """
        Forward pass through the RMSNorm layer.
        Args:
            x (torch.Tensor): The input tensor.
        Returns:
            torch.Tensor: The output tensor after applying RMSNorm.
        """
        x = self._norm(x)
        if self.learnable_scale:
            return x * self.weight.to(device=x.device, dtype=x.dtype)
        else:
            return x


class SwiGLUFeedForward(nn.Module):
    def __init__(
        self,
        dim: int,
        hidden_dim: int,
        multiple_of: int,
        ffn_dim_multiplier: Optional[float] = None,
    ):
        """
        Initialize the FeedForward module.

        Args:
            dim (int): Input dimension.
            hidden_dim (int): Hidden dimension of the feedforward layer.
            multiple_of (int): Value to ensure hidden dimension is a multiple of this value.
            ffn_dim_multiplier (float, optional): Custom multiplier for hidden dimension. Defaults to None.

        Attributes:
            w1 (ColumnParallelLinear): Linear transformation for the first layer.
            w2 (RowParallelLinear): Linear transformation for the second layer.
            w3 (ColumnParallelLinear): Linear transformation for the third layer.

        """
        super().__init__()
        hidden_dim = int(2 * hidden_dim / 3)
        # custom dim factor multiplier
        if ffn_dim_multiplier is not None:
            hidden_dim = int(ffn_dim_multiplier * hidden_dim)
        hidden_dim = multiple_of * ((hidden_dim + multiple_of - 1) // multiple_of)

        self.w1 = nn.Linear(dim, hidden_dim, bias=False)
        self.w2 = nn.Linear(hidden_dim, dim, bias=False)
        self.w3 = nn.Linear(dim, hidden_dim, bias=False)

    def forward(self, x):
        return self.w2(nn.functional.silu(self.w1(x)) * self.w3(x))


class DismantledBlock(nn.Module):
    """A DiT block with gated adaptive layer norm (adaLN) conditioning."""

    ATTENTION_MODES = ("xformers", "torch", "torch-hb", "math", "debug")

    def __init__(
        self,
        hidden_size: int,
        num_heads: int,
        mlp_ratio: float = 4.0,
        attn_mode: str = "xformers",
        qkv_bias: bool = False,
        pre_only: bool = False,
        rmsnorm: bool = False,
        scale_mod_only: bool = False,
        swiglu: bool = False,
        qk_norm: Optional[str] = None,
        x_block_self_attn: bool = False,
        dtype=None,
        device=None,
        **block_kwargs,
    ):
        super().__init__()
        assert attn_mode in self.ATTENTION_MODES
        if not rmsnorm:
            self.norm1 = nn.LayerNorm(
                hidden_size,
                elementwise_affine=False,
                eps=1e-6,
                dtype=dtype,
                device=device,
            )
        else:
            self.norm1 = RMSNorm(hidden_size, elementwise_affine=False, eps=1e-6)
        self.attn = SelfAttention(
            dim=hidden_size,
            num_heads=num_heads,
            qkv_bias=qkv_bias,
            attn_mode=attn_mode,
            pre_only=pre_only,
            qk_norm=qk_norm,
            rmsnorm=rmsnorm,
            dtype=dtype,
            device=device,
        )
        if x_block_self_attn:
            assert not pre_only
            assert not scale_mod_only
            self.x_block_self_attn = True
            self.attn2 = SelfAttention(
                dim=hidden_size,
                num_heads=num_heads,
                qkv_bias=qkv_bias,
                attn_mode=attn_mode,
                pre_only=False,
                qk_norm=qk_norm,
                rmsnorm=rmsnorm,
                dtype=dtype,
                device=device,
            )
        else:
            self.x_block_self_attn = False
        if not pre_only:
            if not rmsnorm:
                self.norm2 = nn.LayerNorm(
                    hidden_size,
                    elementwise_affine=False,
                    eps=1e-6,
                    dtype=dtype,
                    device=device,
                )
            else:
                self.norm2 = RMSNorm(hidden_size, elementwise_affine=False, eps=1e-6)
        mlp_hidden_dim = int(hidden_size * mlp_ratio)
        if not pre_only:
            if not swiglu:
                self.mlp = Mlp(
                    in_features=hidden_size,
                    hidden_features=mlp_hidden_dim,
                    act_layer=nn.GELU(approximate="tanh"),
                    dtype=dtype,
                    device=device,
                )
            else:
                self.mlp = SwiGLUFeedForward(
                    dim=hidden_size, hidden_dim=mlp_hidden_dim, multiple_of=256
                )
        self.scale_mod_only = scale_mod_only
        if x_block_self_attn:
            assert not pre_only
            assert not scale_mod_only
            n_mods = 9
        elif not scale_mod_only:
            n_mods = 6 if not pre_only else 2
        else:
            n_mods = 4 if not pre_only else 1
        self.adaLN_modulation = nn.Sequential(
            nn.SiLU(),
            nn.Linear(
                hidden_size, n_mods * hidden_size, bias=True, dtype=dtype, device=device
            ),
        )
        self.pre_only = pre_only

    def pre_attention(self, x: torch.Tensor, c: torch.Tensor):
        assert x is not None, "pre_attention called with None input"
        if not self.pre_only:
            if not self.scale_mod_only:
                shift_msa, scale_msa, gate_msa, shift_mlp, scale_mlp, gate_mlp = (
                    self.adaLN_modulation(c).chunk(6, dim=1)
                )
            else:
                shift_msa = None
                shift_mlp = None
                scale_msa, gate_msa, scale_mlp, gate_mlp = self.adaLN_modulation(
                    c
                ).chunk(4, dim=1)
            qkv = self.attn.pre_attention(modulate(self.norm1(x), shift_msa, scale_msa))
            return qkv, (x, gate_msa, shift_mlp, scale_mlp, gate_mlp)
        else:
            if not self.scale_mod_only:
                shift_msa, scale_msa = self.adaLN_modulation(c).chunk(2, dim=1)
            else:
                shift_msa = None
                scale_msa = self.adaLN_modulation(c)
            qkv = self.attn.pre_attention(modulate(self.norm1(x), shift_msa, scale_msa))
            return qkv, None

    def post_attention(self, attn, x, gate_msa, shift_mlp, scale_mlp, gate_mlp):
        assert not self.pre_only
        x = x + gate_msa.unsqueeze(1) * self.attn.post_attention(attn)
        x = x + gate_mlp.unsqueeze(1) * self.mlp(
            modulate(self.norm2(x), shift_mlp, scale_mlp)
        )
        return x

    def pre_attention_x(self, x: torch.Tensor, c: torch.Tensor) -> torch.Tensor:
        assert self.x_block_self_attn
        (
            shift_msa,
            scale_msa,
            gate_msa,
            shift_mlp,
            scale_mlp,
            gate_mlp,
            shift_msa2,
            scale_msa2,
            gate_msa2,
        ) = self.adaLN_modulation(c).chunk(9, dim=1)
        x_norm = self.norm1(x)
        qkv = self.attn.pre_attention(modulate(x_norm, shift_msa, scale_msa))
        qkv2 = self.attn2.pre_attention(modulate(x_norm, shift_msa2, scale_msa2))
        return (
            qkv,
            qkv2,
            (
                x,
                gate_msa,
                shift_mlp,
                scale_mlp,
                gate_mlp,
                gate_msa2,
            ),
        )

    def post_attention_x(
        self,
        attn,
        attn2,
        x,
        gate_msa,
        shift_mlp,
        scale_mlp,
        gate_mlp,
        gate_msa2,
        attn1_dropout: float = 0.0,
    ):
        assert not self.pre_only
        if attn1_dropout > 0.0:
            # Use torch.bernoulli to implement dropout, only dropout the batch dimension
            attn1_dropout = torch.bernoulli(
                torch.full((attn.size(0), 1, 1), 1 - attn1_dropout, device=attn.device)
            )
            attn_ = (
                gate_msa.unsqueeze(1) * self.attn.post_attention(attn) * attn1_dropout
            )
        else:
            attn_ = gate_msa.unsqueeze(1) * self.attn.post_attention(attn)
        x = x + attn_
        attn2_ = gate_msa2.unsqueeze(1) * self.attn2.post_attention(attn2)
        x = x + attn2_
        mlp_ = gate_mlp.unsqueeze(1) * self.mlp(
            modulate(self.norm2(x), shift_mlp, scale_mlp)
        )
        x = x + mlp_
        return x

    def forward(self, x: torch.Tensor, c: torch.Tensor) -> torch.Tensor:
        assert not self.pre_only
        if self.x_block_self_attn:
            (q, k, v), (q2, k2, v2), intermediates = self.pre_attention_x(x, c)
            attn = attention(q, k, v, self.attn.num_heads)
            attn2 = attention(q2, k2, v2, self.attn2.num_heads)
            return self.post_attention_x(attn, attn2, *intermediates)
        else:
            (q, k, v), intermediates = self.pre_attention(x, c)
            attn = attention(q, k, v, self.attn.num_heads)
            return self.post_attention(attn, *intermediates)


def block_mixing(context, x, context_block, x_block, c):
    assert context is not None, "block_mixing called with None context"
    context_qkv, context_intermediates = context_block.pre_attention(context, c)

    if x_block.x_block_self_attn:
        x_qkv, x_qkv2, x_intermediates = x_block.pre_attention_x(x, c)
    else:
        x_qkv, x_intermediates = x_block.pre_attention(x, c)

    q, k, v = tuple(
        torch.cat(tuple(qkv[i] for qkv in [context_qkv, x_qkv]), dim=1)
        for i in range(3)
    )
    attn = attention(q, k, v, x_block.attn.num_heads)
    context_attn, x_attn = (
        attn[:, : context_qkv[0].shape[1]],
        attn[:, context_qkv[0].shape[1] :],
    )

    if not context_block.pre_only:
        context = context_block.post_attention(context_attn, *context_intermediates)
    else:
        context = None

    if x_block.x_block_self_attn:
        x_q2, x_k2, x_v2 = x_qkv2
        attn2 = attention(x_q2, x_k2, x_v2, x_block.attn2.num_heads)
        x = x_block.post_attention_x(x_attn, attn2, *x_intermediates)
    else:
        x = x_block.post_attention(x_attn, *x_intermediates)

    return context, x


class JointBlock(nn.Module):
    """just a small wrapper to serve as a fsdp unit"""

    def __init__(self, *args, **kwargs):
        super().__init__()
        pre_only = kwargs.pop("pre_only")
        qk_norm = kwargs.pop("qk_norm", None)
        x_block_self_attn = kwargs.pop("x_block_self_attn", False)
        self.context_block = DismantledBlock(
            *args, pre_only=pre_only, qk_norm=qk_norm, **kwargs
        )
        self.x_block = DismantledBlock(
            *args,
            pre_only=False,
            qk_norm=qk_norm,
            x_block_self_attn=x_block_self_attn,
            **kwargs,
        )

    def forward(self, *args, **kwargs):
        return block_mixing(
            *args, context_block=self.context_block, x_block=self.x_block, **kwargs
        )


class FinalLayer(nn.Module):
    """
    The final layer of DiT.
    """

    def __init__(
        self,
        hidden_size: int,
        patch_size: int,
        out_channels: int,
        total_out_channels: Optional[int] = None,
        dtype=None,
        device=None,
    ):
        super().__init__()
        self.norm_final = nn.LayerNorm(
            hidden_size, elementwise_affine=False, eps=1e-6, dtype=dtype, device=device
        )
        self.linear = (
            nn.Linear(
                hidden_size,
                patch_size * patch_size * out_channels,
                bias=True,
                dtype=dtype,
                device=device,
            )
            if (total_out_channels is None)
            else nn.Linear(
                hidden_size, total_out_channels, bias=True, dtype=dtype, device=device
            )
        )
        self.adaLN_modulation = nn.Sequential(
            nn.SiLU(),
            nn.Linear(
                hidden_size, 2 * hidden_size, bias=True, dtype=dtype, device=device
            ),
        )

    def forward(self, x: torch.Tensor, c: torch.Tensor) -> torch.Tensor:
        shift, scale = self.adaLN_modulation(c).chunk(2, dim=1)
        x = modulate(self.norm_final(x), shift, scale)
        x = self.linear(x)
        return x


class MMDiTX(nn.Module):
    """Diffusion model with a Transformer backbone."""

    def __init__(
        self,
        input_size: int = 32,
        patch_size: int = 2,
        in_channels: int = 4,
        depth: int = 28,
        mlp_ratio: float = 4.0,
        learn_sigma: bool = False,
        adm_in_channels: Optional[int] = None,
        context_embedder_config: Optional[Dict] = None,
        register_length: int = 0,
        attn_mode: str = "torch",
        rmsnorm: bool = False,
        scale_mod_only: bool = False,
        swiglu: bool = False,
        out_channels: Optional[int] = None,
        pos_embed_scaling_factor: Optional[float] = None,
        pos_embed_offset: Optional[float] = None,
        pos_embed_max_size: Optional[int] = None,
        num_patches=None,
        qk_norm: Optional[str] = None,
        x_block_self_attn_layers: Optional[List[int]] = [],
        qkv_bias: bool = True,
        dtype=None,
        device=None,
        verbose=False,
    ):
        super().__init__()
        if verbose:
            print(
                f"mmdit initializing with: {input_size=}, {patch_size=}, {in_channels=}, {depth=}, {mlp_ratio=}, {learn_sigma=}, {adm_in_channels=}, {context_embedder_config=}, {register_length=}, {attn_mode=}, {rmsnorm=}, {scale_mod_only=}, {swiglu=}, {out_channels=}, {pos_embed_scaling_factor=}, {pos_embed_offset=}, {pos_embed_max_size=}, {num_patches=}, {qk_norm=}, {qkv_bias=}, {dtype=}, {device=}"
            )
        self.dtype = dtype
        self.learn_sigma = learn_sigma
        self.in_channels = in_channels
        default_out_channels = in_channels * 2 if learn_sigma else in_channels
        self.out_channels = (
            out_channels if out_channels is not None else default_out_channels
        )
        self.patch_size = patch_size
        self.pos_embed_scaling_factor = pos_embed_scaling_factor
        self.pos_embed_offset = pos_embed_offset
        self.pos_embed_max_size = pos_embed_max_size
        self.x_block_self_attn_layers = x_block_self_attn_layers

        # apply magic --> this defines a head_size of 64
        hidden_size = 64 * depth
        num_heads = depth

        self.num_heads = num_heads

        self.x_embedder = PatchEmbed(
            input_size,
            patch_size,
            in_channels,
            hidden_size,
            bias=True,
            strict_img_size=self.pos_embed_max_size is None,
            dtype=dtype,
            device=device,
        )
        self.t_embedder = TimestepEmbedder(hidden_size, dtype=dtype, device=device)

        if adm_in_channels is not None:
            assert isinstance(adm_in_channels, int)
            self.y_embedder = VectorEmbedder(
                adm_in_channels, hidden_size, dtype=dtype, device=device
            )

        self.context_embedder = nn.Identity()
        if context_embedder_config is not None:
            if context_embedder_config["target"] == "torch.nn.Linear":
                self.context_embedder = nn.Linear(
                    **context_embedder_config["params"], dtype=dtype, device=device
                )

        self.register_length = register_length
        if self.register_length > 0:
            self.register = nn.Parameter(
                torch.randn(1, register_length, hidden_size, dtype=dtype, device=device)
            )

        # num_patches = self.x_embedder.num_patches
        # Will use fixed sin-cos embedding:
        # just use a buffer already
        if num_patches is not None:
            self.register_buffer(
                "pos_embed",
                torch.zeros(1, num_patches, hidden_size, dtype=dtype, device=device),
            )
        else:
            self.pos_embed = None

        self.joint_blocks = nn.ModuleList(
            [
                JointBlock(
                    hidden_size,
                    num_heads,
                    mlp_ratio=mlp_ratio,
                    qkv_bias=qkv_bias,
                    attn_mode=attn_mode,
                    pre_only=i == depth - 1,
                    rmsnorm=rmsnorm,
                    scale_mod_only=scale_mod_only,
                    swiglu=swiglu,
                    qk_norm=qk_norm,
                    x_block_self_attn=(i in self.x_block_self_attn_layers),
                    dtype=dtype,
                    device=device,
                )
                for i in range(depth)
            ]
        )

        self.final_layer = FinalLayer(
            hidden_size, patch_size, self.out_channels, dtype=dtype, device=device
        )

    def cropped_pos_embed(self, hw):
        assert self.pos_embed_max_size is not None
        p = self.x_embedder.patch_size[0]
        h, w = hw
        # patched size
        h = h // p
        w = w // p
        assert h <= self.pos_embed_max_size, (h, self.pos_embed_max_size)
        assert w <= self.pos_embed_max_size, (w, self.pos_embed_max_size)
        top = (self.pos_embed_max_size - h) // 2
        left = (self.pos_embed_max_size - w) // 2
        spatial_pos_embed = rearrange(
            self.pos_embed,
            "1 (h w) c -> 1 h w c",
            h=self.pos_embed_max_size,
            w=self.pos_embed_max_size,
        )
        spatial_pos_embed = spatial_pos_embed[:, top : top + h, left : left + w, :]
        spatial_pos_embed = rearrange(spatial_pos_embed, "1 h w c -> 1 (h w) c")
        return spatial_pos_embed

    def unpatchify(self, x, hw=None):
        """
        x: (N, T, patch_size**2 * C)
        imgs: (N, H, W, C)
        """
        c = self.out_channels
        p = self.x_embedder.patch_size[0]
        if hw is None:
            h = w = int(x.shape[1] ** 0.5)
        else:
            h, w = hw
            h = h // p
            w = w // p
        assert h * w == x.shape[1]

        x = x.reshape(shape=(x.shape[0], h, w, p, p, c))
        x = torch.einsum("nhwpqc->nchpwq", x)
        imgs = x.reshape(shape=(x.shape[0], c, h * p, w * p))
        return imgs

    def forward_core_with_concat(
        self,
        x: torch.Tensor,
        c_mod: torch.Tensor,
        context: Optional[torch.Tensor] = None,
<<<<<<< HEAD
        controlnet_hidden_states: Optional[torch.Tensor] = None,
=======
        skip_layers: Optional[List] = [],
>>>>>>> 4e484e05
    ) -> torch.Tensor:
        if self.register_length > 0:
            context = torch.cat(
                (
                    repeat(self.register, "1 ... -> b ...", b=x.shape[0]),
                    context if context is not None else torch.Tensor([]).type_as(x),
                ),
                1,
            )

        # context is B, L', D
        # x is B, L, D
        for i, block in enumerate(self.joint_blocks):
<<<<<<< HEAD
=======
            if i in skip_layers:
                continue
>>>>>>> 4e484e05
            context, x = block(context, x, c=c_mod)
            if controlnet_hidden_states is not None:
                controlnet_block_interval = len(self.joint_blocks) // len(
                    controlnet_hidden_states
                )
                x = x + controlnet_hidden_states[i // controlnet_block_interval]

        x = self.final_layer(x, c_mod)  # (N, T, patch_size ** 2 * out_channels)
        return x

    def forward(
        self,
        x: torch.Tensor,
        t: torch.Tensor,
        y: Optional[torch.Tensor] = None,
        context: Optional[torch.Tensor] = None,
<<<<<<< HEAD
        controlnet_hidden_states: Optional[torch.Tensor] = None,
=======
        skip_layers: Optional[List] = [],
>>>>>>> 4e484e05
    ) -> torch.Tensor:
        """
        Forward pass of DiT.
        x: (N, C, H, W) tensor of spatial inputs (images or latent representations of images)
        t: (N,) tensor of diffusion timesteps
        y: (N,) tensor of class labels
        """
        hw = x.shape[-2:]
        x = self.x_embedder(x) + self.cropped_pos_embed(hw)
        c = self.t_embedder(t, dtype=x.dtype)  # (N, D)
        if y is not None:
            y = self.y_embedder(y)  # (N, D)
            c = c + y  # (N, D)

        context = self.context_embedder(context)

<<<<<<< HEAD
        x = self.forward_core_with_concat(x, c, context, controlnet_hidden_states)
=======
        x = self.forward_core_with_concat(x, c, context, skip_layers)
>>>>>>> 4e484e05

        x = self.unpatchify(x, hw=hw)  # (N, out_channels, H, W)
        return x<|MERGE_RESOLUTION|>--- conflicted
+++ resolved
@@ -869,11 +869,8 @@
         x: torch.Tensor,
         c_mod: torch.Tensor,
         context: Optional[torch.Tensor] = None,
-<<<<<<< HEAD
+        skip_layers: Optional[List] = [],
         controlnet_hidden_states: Optional[torch.Tensor] = None,
-=======
-        skip_layers: Optional[List] = [],
->>>>>>> 4e484e05
     ) -> torch.Tensor:
         if self.register_length > 0:
             context = torch.cat(
@@ -887,11 +884,8 @@
         # context is B, L', D
         # x is B, L, D
         for i, block in enumerate(self.joint_blocks):
-<<<<<<< HEAD
-=======
             if i in skip_layers:
                 continue
->>>>>>> 4e484e05
             context, x = block(context, x, c=c_mod)
             if controlnet_hidden_states is not None:
                 controlnet_block_interval = len(self.joint_blocks) // len(
@@ -908,11 +902,8 @@
         t: torch.Tensor,
         y: Optional[torch.Tensor] = None,
         context: Optional[torch.Tensor] = None,
-<<<<<<< HEAD
         controlnet_hidden_states: Optional[torch.Tensor] = None,
-=======
         skip_layers: Optional[List] = [],
->>>>>>> 4e484e05
     ) -> torch.Tensor:
         """
         Forward pass of DiT.
@@ -929,11 +920,7 @@
 
         context = self.context_embedder(context)
 
-<<<<<<< HEAD
-        x = self.forward_core_with_concat(x, c, context, controlnet_hidden_states)
-=======
-        x = self.forward_core_with_concat(x, c, context, skip_layers)
->>>>>>> 4e484e05
+        x = self.forward_core_with_concat(x, c, context, skip_layers, controlnet_hidden_states)
 
         x = self.unpatchify(x, hw=hw)  # (N, out_channels, H, W)
         return x